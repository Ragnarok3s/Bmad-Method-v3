--- conflicted
+++ resolved
@@ -12,11 +12,7 @@
 | `AvailabilityDrop` | Disponibilidade derivada de requisições 2xx-4xx | < 99,5% sustentados por 10 minutos | Avaliar rollback automático e validar impacto de usuários |
 | `PipelineFailureBurst` | Falhas acumuladas de pipelines de deploy em 10 minutos | ≥ 2 falhas | Acionar time DevOps e interromper deploy até estabilidade |
 | `EngagementDrop` | Page views agregados em 30 min vs média da última hora | Queda ≥ 30% | Confirmar origem (incidente, experimento, release) e notificar produto |
-<<<<<<< HEAD
-| `BillingGatewayIdempotency` | Contagem de requisições duplicadas por `idempotency_key` | ≥ 1 evento confirmado em 5 minutos | Validar logs Loki, acionar runbook de DR e considerar rollback |
-=======
 | `LatencySloBreach` | Latência HTTP P95 (histogram_quantile 0.95) | > 500 ms por 5 minutos consecutivos | Investigar regressão de performance e acionar rollback |
->>>>>>> 5b56de86
 
 ## Procedimento Geral
 
@@ -45,12 +41,8 @@
 - Screenshot do painel correspondente.
 - Número do incidente PagerDuty.
 - Saída dos comandos de rollback/tagging anexada ao ticket.
-<<<<<<< HEAD
-- Link para o artefato de release impactado (`releases/<id>/README.md`).
-=======
 
 ## Auditoria de 04/11/2025
 
 - Regras de alerta revisadas para alinhar limites a SLOs de erro (≤1%) e latência P95 (≤500 ms) definidos em `docs/runbooks/alertas-criticos.md`.
-- Execuções de validação (`validate`), `tag` (com `--dry-run`) e `rollback` confirmaram geração de artefatos em `artifacts/finops/` e atualização das tags no ledger FinOps, garantindo rastreabilidade para incidentes futuros.
->>>>>>> 5b56de86
+- Execuções de validação (`validate`), `tag` (com `--dry-run`) e `rollback` confirmaram geração de artefatos em `artifacts/finops/` e atualização das tags no ledger FinOps, garantindo rastreabilidade para incidentes futuros.