"""Schema GraphQL exposto para consumo avançado."""
from __future__ import annotations

import strawberry
from strawberry.fastapi import GraphQLRouter

from ..database import Database
from ..domain.agents import (
    AgentAvailability,
    AgentCatalogFilters,
    AgentCatalogItem,
    AgentCatalogPage,
    list_agent_catalog,
)
from ..domain.models import HousekeepingTask, Property, Reservation
<<<<<<< HEAD
from ..domain.schemas import PaginationMeta
=======
from ..domain.schemas import ReservationRead
>>>>>>> da00d2ad
from ..services import HousekeepingService, PropertyService, ReservationService


def _property_to_type(model: Property) -> "PropertyType":
    return PropertyType(id=model.id, name=model.name, timezone=model.timezone, units=model.units)


def _reservation_to_type(model: Reservation | ReservationRead) -> "ReservationType":
    return ReservationType(
        id=model.id,
        property_id=model.property_id,
        guest_name=model.guest_name,
        guest_email=model.guest_email,
        status=model.status.value,
        check_in=model.check_in.isoformat(),
        check_out=model.check_out.isoformat(),
    )


def _task_to_type(model: HousekeepingTask) -> "HousekeepingTaskType":
    return HousekeepingTaskType(
        id=model.id,
        property_id=model.property_id,
        reservation_id=model.reservation_id,
        status=model.status.value,
        scheduled_date=model.scheduled_date.isoformat(),
    )


AgentAvailabilityType = strawberry.enum(AgentAvailability, name="AgentAvailability")


@strawberry.type
class AgentFilterOptionType:
    value: str
    label: str
    count: int


@strawberry.type
class AgentAvailabilityFilterOptionType:
    value: AgentAvailabilityType
    label: str
    count: int


@strawberry.type
class AgentCatalogFiltersType:
    competencies: list[AgentFilterOptionType]
    availability: list[AgentAvailabilityFilterOptionType]


@strawberry.type
class AgentCatalogItemType:
    slug: str
    name: str
    tagline: str
    description: str
    role: str
    competencies: list[str]
    availability: AgentAvailabilityType
    availability_label: str
    response_time_minutes: int | None
    automation_level: str | None
    integrations: list[str]
    languages: list[str]


@strawberry.type
class PaginationMetaType:
    page: int
    page_size: int
    total: int
    total_pages: int


@strawberry.type
class AgentCatalogPageType:
    items: list[AgentCatalogItemType]
    pagination: PaginationMetaType
    available_filters: AgentCatalogFiltersType


def _agent_item_to_type(model: AgentCatalogItem) -> AgentCatalogItemType:
    return AgentCatalogItemType(
        slug=model.slug,
        name=model.name,
        tagline=model.tagline,
        description=model.description,
        role=model.role,
        competencies=list(model.competencies),
        availability=model.availability,
        availability_label=model.availability_label,
        response_time_minutes=model.response_time_minutes,
        automation_level=model.automation_level,
        integrations=list(model.integrations),
        languages=list(model.languages),
    )


def _agent_filters_to_type(model: AgentCatalogFilters) -> AgentCatalogFiltersType:
    return AgentCatalogFiltersType(
        competencies=[
            AgentFilterOptionType(value=option.value, label=option.label, count=option.count)
            for option in model.competencies
        ],
        availability=[
            AgentAvailabilityFilterOptionType(
                value=option.value,
                label=option.label,
                count=option.count,
            )
            for option in model.availability
        ],
    )


def _pagination_to_type(model: PaginationMeta) -> PaginationMetaType:
    return PaginationMetaType(
        page=model.page,
        page_size=model.page_size,
        total=model.total,
        total_pages=model.total_pages,
    )


def _agent_page_to_type(model: AgentCatalogPage) -> AgentCatalogPageType:
    return AgentCatalogPageType(
        items=[_agent_item_to_type(item) for item in model.items],
        pagination=_pagination_to_type(model.pagination),
        available_filters=_agent_filters_to_type(model.available_filters),
    )


@strawberry.type
class PropertyType:
    id: int
    name: str
    timezone: str
    units: int


@strawberry.type
class ReservationType:
    id: int
    property_id: int
    guest_name: str
    guest_email: str
    status: str
    check_in: str
    check_out: str


@strawberry.type
class HousekeepingTaskType:
    id: int
    property_id: int
    reservation_id: int | None
    status: str
    scheduled_date: str


def create_graphql_router(database: Database) -> GraphQLRouter:
    @strawberry.type
    class Query:
        @strawberry.field
        def properties(self) -> list[PropertyType]:
            with database.session_scope() as session:
                service = PropertyService(session)
                return [_property_to_type(prop) for prop in service.list()]

        @strawberry.field
        def reservations(self, property_id: int) -> list[ReservationType]:
            with database.session_scope() as session:
                service = ReservationService(session)
                data = service.list_for_property(property_id)
                return [_reservation_to_type(item) for item in data]

        @strawberry.field
        def agents(
            self,
            competencies: list[str] | None = None,
            availability: list[AgentAvailabilityType] | None = None,
            page: int = 1,
            page_size: int = 6,
        ) -> AgentCatalogPageType:
            catalog_page = list_agent_catalog(
                competencies=competencies or [],
                availability=availability or [],
                page=page,
                page_size=page_size,
            )
            return _agent_page_to_type(catalog_page)

        @strawberry.field
        def housekeeping_tasks(self, property_id: int) -> list[HousekeepingTaskType]:
            with database.session_scope() as session:
                service = HousekeepingService(session)
                data = service.list_for_property(property_id)
                return [_task_to_type(item) for item in data]

    schema = strawberry.Schema(query=Query)
    return GraphQLRouter(schema)<|MERGE_RESOLUTION|>--- conflicted
+++ resolved
@@ -13,11 +13,7 @@
     list_agent_catalog,
 )
 from ..domain.models import HousekeepingTask, Property, Reservation
-<<<<<<< HEAD
-from ..domain.schemas import PaginationMeta
-=======
 from ..domain.schemas import ReservationRead
->>>>>>> da00d2ad
 from ..services import HousekeepingService, PropertyService, ReservationService
 
 
