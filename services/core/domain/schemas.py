"""Esquemas de entrada e saída para a API core."""
from __future__ import annotations

from datetime import date, datetime
from typing import Any, Literal

from uuid import uuid4

from pydantic import BaseModel, EmailStr, Field, ConfigDict

from .models import (
    AgentRole,
    ExperienceSurveyTouchpoint,
    HousekeepingStatus,
    InvoiceStatus,
    PaymentIntentStatus,
    PaymentMethodStatus,
    PaymentProvider,
    ReservationStatus,
    ReconciliationSource,
    ReconciliationStatus,
    SLAStatus,
)


class PropertyCreate(BaseModel):
    name: str
    timezone: str = "UTC"
    address: str | None = None
    units: int = Field(ge=1, default=1)


class PropertyRead(PropertyCreate):
    id: int
    created_at: datetime

    class Config:
        from_attributes = True


class WorkspaceCreate(BaseModel):
    name: str = Field(min_length=1)
    timezone: str = "UTC"
    team_size: int = Field(ge=1)
    primary_use_case: str = Field(min_length=1)
    communication_channel: str
    quarterly_goal: str = Field(min_length=1)
    invite_emails: list[EmailStr] = Field(default_factory=list)
    team_roles: list[str] = Field(min_length=1)
    enable_sandbox: bool = True
    require_mfa: bool = True
    security_notes: str | None = None


class WorkspaceRead(WorkspaceCreate):
    id: int
    slug: str
    created_at: datetime

    class Config:
        from_attributes = True


class LoginRequest(BaseModel):
    email: EmailStr
    password: str = Field(min_length=1)


class LoginResponse(BaseModel):
    session_id: str
    agent_id: int
    mfa_required: bool
    expires_at: datetime
    session_timeout_seconds: int | None = None
    recovery_codes_remaining: int = 0


class MFAVerificationRequest(BaseModel):
    session_id: str
    code: str = Field(min_length=1)
    method: Literal["totp", "sms", "email"] | None = Field(default="totp")


class RecoveryInitiateRequest(BaseModel):
    email: EmailStr


class RecoveryInitiateResponse(BaseModel):
    email: EmailStr
    issued_at: datetime
    recovery_codes: list[str] = Field(default_factory=list)


class RecoveryCompleteRequest(BaseModel):
    email: EmailStr
    code: str = Field(min_length=1)


class AgentCreate(BaseModel):
    name: str
    email: EmailStr
    role: AgentRole


class AgentRead(AgentCreate):
    id: int
    active: bool
    created_at: datetime

    class Config:
        from_attributes = True


class AgentProfileUpdate(BaseModel):
<<<<<<< HEAD
    model_config = ConfigDict(extra="forbid")

    name: str | None = None
    email: EmailStr | None = None
=======
    name: str | None = None
>>>>>>> 9c38d1e3
    role: AgentRole | None = None
    active: bool | None = None


<<<<<<< HEAD
class LoginRequest(BaseModel):
    email: EmailStr
    password: str


class LoginResponse(BaseModel):
    session_id: str
    agent_id: int
    mfa_required: bool
    expires_at: datetime
    session_timeout_seconds: int
    recovery_codes_remaining: int


class MFAVerificationRequest(BaseModel):
    session_id: str
    code: str
    method: Literal["totp", "recovery"] = "totp"


class RecoveryInitiateRequest(BaseModel):
    email: EmailStr


class RecoveryInitiateResponse(BaseModel):
    email: EmailStr
    issued_at: datetime
    recovery_codes: list[str]


class RecoveryCompleteRequest(BaseModel):
    email: EmailStr
    code: str


class PaymentMethodCreate(BaseModel):
    provider: PaymentProvider
    customer_reference: str
    payment_method_nonce: str
    guest_email: EmailStr | None = None
    metadata: dict[str, Any] | None = None


class PaymentMethodRead(BaseModel):
    id: int
    provider: PaymentProvider
    customer_reference: str
    guest_email: EmailStr
    status: PaymentMethodStatus
    created_at: datetime

    class Config:
        from_attributes = True


class PaymentAuthorizationRequest(BaseModel):
    method: PaymentMethodCreate
    amount_minor: int = Field(ge=0)
    currency: str = Field(min_length=3, max_length=3)
    capture_on_check_in: bool = True
    metadata: dict[str, Any] | None = None


class PaymentIntentRead(BaseModel):
    id: int
    provider: PaymentProvider
    amount_minor: int
    currency_code: str
    status: PaymentIntentStatus
    provider_reference: str
    created_at: datetime
    captured_at: datetime | None

    class Config:
        from_attributes = True


class InvoiceRead(BaseModel):
    id: int
    amount_minor: int
    currency_code: str
    status: InvoiceStatus
    issued_at: datetime
    due_at: datetime | None

    class Config:
        from_attributes = True


=======
>>>>>>> 9c38d1e3
class ReservationCreate(BaseModel):
    property_id: int
    guest_name: str
    guest_email: EmailStr
    check_in: datetime
    check_out: datetime
    payment: PaymentAuthorizationRequest | None = None


class ReservationRead(BaseModel):
    id: int
    property_id: int
    guest_name: str
    guest_email: EmailStr
    status: ReservationStatus
    check_in: datetime
    check_out: datetime
    total_amount_minor: int | None
    currency_code: str | None
    capture_on_check_in: bool
    created_at: datetime
    payment_intents: list[PaymentIntentRead] | None = None
    invoices: list[InvoiceRead] | None = None

    class Config:
        from_attributes = True


class ReservationUpdateStatus(BaseModel):
    status: ReservationStatus


class HousekeepingTaskCreate(BaseModel):
    property_id: int
    scheduled_date: datetime
    reservation_id: int | None = None
    assigned_agent_id: int | None = None
    notes: str | None = None


class HousekeepingTaskRead(BaseModel):
    id: int
    property_id: int
    reservation_id: int | None
    assigned_agent_id: int | None
    status: HousekeepingStatus
    scheduled_date: datetime
    notes: str | None
    created_at: datetime

    class Config:
        from_attributes = True


class PaginationMeta(BaseModel):
    page: int
    page_size: int
    total: int
    total_pages: int


class HousekeepingTaskCollection(BaseModel):
    items: list[HousekeepingTaskRead]
    pagination: PaginationMeta


class OTASyncJobRead(BaseModel):
    id: int
    property_id: int
    reservation_id: int | None
    channel_id: int
    status: str
    payload: str
    created_at: datetime

    class Config:
        from_attributes = True


class HousekeepingStatusUpdate(BaseModel):
    status: HousekeepingStatus


class PartnerSummary(BaseModel):
    id: int
    name: str
    slug: str
    category: str | None

    class Config:
        from_attributes = True


class PartnerSLAVersionRead(BaseModel):
    id: int
    sla_id: int
    version: int
    target_minutes: int
    warning_minutes: int | None
    breach_minutes: int
    effective_from: datetime
    effective_to: datetime | None
    created_at: datetime

    class Config:
        from_attributes = True


class PartnerSLARead(BaseModel):
    id: int
    metric: str
    metric_label: str
    target_minutes: int
    warning_minutes: int | None
    breach_minutes: int
    current_minutes: int | None
    status: SLAStatus
    last_violation_at: datetime | None
    updated_at: datetime
    partner: PartnerSummary
    current_version: PartnerSLAVersionRead | None = None
    versions: list[PartnerSLAVersionRead] | None = None

    class Config:
        from_attributes = True


class ReconciliationQueueRead(BaseModel):
    id: int
    property_id: int
    reservation_id: int | None
    channel_id: int | None
    external_booking_id: str | None
    source: ReconciliationSource
    status: ReconciliationStatus
    attempts: int
    next_action_at: datetime | None
    last_attempt_at: datetime | None
    created_at: datetime
    updated_at: datetime
    sla_version_id: int | None
    payload: dict[str, Any]

    class Config:
        from_attributes = True


class PartnerWebhookPayload(BaseModel):
    event_id: str
    partner_slug: str
    metric: str
    status: str
    elapsed_minutes: int
    occurred_at: datetime


class PermissionBase(BaseModel):
    key: str = Field(min_length=3)
    label: str = Field(min_length=1)
    description: str | None = None
    category: str | None = None


class PermissionCreate(PermissionBase):
    pass


class PermissionUpdate(BaseModel):
    label: str | None = None
    description: str | None = None
    category: str | None = None


class KnowledgeBaseSnippetRead(BaseModel):
    id: str
    label: str
    content: str
    surface: str
    recommended_playbook: str | None = None


class KnowledgeBaseArticleSummary(BaseModel):
    id: str
    slug: str
    title: str
    excerpt: str
    category_id: str
    category_name: str
    reading_time_minutes: int
    tags: list[str]
    updated_at: datetime
    stage: str
    snippet_preview: str | None = None


class KnowledgeBaseArticleRead(KnowledgeBaseArticleSummary):
    content: str
    action_snippets: list[KnowledgeBaseSnippetRead]
    related_playbooks: list[str]
    persona: str | None = None
    use_case: str | None = None


class KnowledgeBaseCategoryRead(BaseModel):
    id: str
    name: str
    description: str
    total_articles: int
    top_tags: list[str] = Field(default_factory=list)


class KnowledgeBaseQueryInfo(BaseModel):
    term: str | None = None
    total_hits: int = Field(ge=0)


class KnowledgeBaseCatalogRead(BaseModel):
    categories: list[KnowledgeBaseCategoryRead]
    articles: list[KnowledgeBaseArticleSummary]
    query: KnowledgeBaseQueryInfo


class KnowledgeBaseTelemetryEvent(BaseModel):
    event: Literal['search', 'article_view', 'article_complete', 'snippet_copy']
    slug: str | None = None
    query: str | None = None
    hits: int | None = Field(default=None, ge=0)
    surface: str | None = None
    duration_seconds: float | None = Field(default=None, ge=0.0)


class PermissionRead(PermissionBase):
    id: int
    created_at: datetime
    updated_at: datetime

    class Config:
        from_attributes = True


class PropertySummary(BaseModel):
    id: int
    name: str

    class Config:
        from_attributes = True


class RolePolicyBase(BaseModel):
    role: AgentRole
    name: str = Field(min_length=1)
    persona: str | None = Field(default=None, max_length=120)
    property_id: int | None = None
    permissions: list[str] = Field(default_factory=list)
    inherits: list[AgentRole] = Field(default_factory=list)
    is_default: bool = False


class RolePolicyCreate(RolePolicyBase):
    pass


class RolePolicyUpdate(BaseModel):
    name: str | None = None
    persona: str | None = None
    property_id: int | None = None
    permissions: list[str] | None = None
    inherits: list[AgentRole] | None = None
    is_default: bool | None = None


class RolePolicyRead(RolePolicyBase):
    id: int
    created_at: datetime
    updated_at: datetime
    property: PropertySummary | None = Field(default=None, alias="property_ref")

    model_config = ConfigDict(from_attributes=True, populate_by_name=True)


class GovernanceAuditRead(BaseModel):
    id: int
    action: str
    detail: dict[str, Any]
    created_at: datetime
    actor_id: int | None


class OccupancySnapshot(BaseModel):
    date: date
    occupied_units: int
    total_units: int
    occupancy_rate: float


class KPIReportEntry(BaseModel):
    property_id: int
    property_name: str
    currency: str | None = None
    reservations: int
    occupied_nights: int
    available_nights: int
    occupancy_rate: float
    adr: float | None = None
    revenue: float


class KPIReportSummary(BaseModel):
    properties_covered: int
    total_reservations: int
    total_occupied_nights: int
    total_available_nights: int
    average_occupancy_rate: float
    revenue_breakdown: dict[str | None, float]


class KPIReportRead(BaseModel):
    period_start: date
    period_end: date
    generated_at: datetime
    items: list[KPIReportEntry]
    summary: KPIReportSummary


class CriticalAlertExample(BaseModel):
    task_id: int
    property_id: int
    status: HousekeepingStatus
    scheduled_date: datetime


class CriticalAlertSummary(BaseModel):
    total: int
    blocked: int
    overdue: int
    examples: list[CriticalAlertExample]


class PlaybookAdoptionSummary(BaseModel):
    period_start: datetime
    period_end: datetime
    total_executions: int
    completed: int
    adoption_rate: float
    active_properties: int


class NPSSnapshot(BaseModel):
    score: float
    promoters: int
    detractors: int
    passives: int
    total_responses: int
    trend_7d: float | None = None
    last_response_at: datetime | None = None
    touchpoint_distribution: dict[ExperienceSurveyTouchpoint, float] = Field(
        default_factory=dict
    )


class SLAMetricSummary(BaseModel):
    total: int
    on_track: int
    at_risk: int
    breached: int
    worst_offenders: list[str] = Field(default_factory=list)


class OperationalKPIEntry(BaseModel):
    name: str
    value: float
    unit: str
    target: float | None = None
    status: str | None = None


class OperationalKPIs(BaseModel):
    critical_alerts: CriticalAlertSummary
    playbook_adoption: PlaybookAdoptionSummary
    housekeeping_completion_rate: OperationalKPIEntry
    ota_sync_backlog: OperationalKPIEntry


class DashboardMetricsRead(BaseModel):
    occupancy: OccupancySnapshot
    nps: NPSSnapshot
    sla: SLAMetricSummary
    operational: OperationalKPIs


class PlaybookTemplateBase(BaseModel):
    name: str = Field(min_length=1, max_length=200)
    summary: str = Field(min_length=1)
    tags: list[str] = Field(default_factory=list)
    steps: list[str] = Field(default_factory=list)


class PlaybookTemplateCreate(PlaybookTemplateBase):
    pass


class PlaybookTemplateRead(PlaybookTemplateBase):
    id: int
    execution_count: int
    last_executed_at: datetime | None
    created_at: datetime
    updated_at: datetime

    class Config:
        from_attributes = True


class PlaybookExecutionRequest(BaseModel):
    initiated_by: str | None = None
    context: dict[str, str] = Field(default_factory=dict)


class PlaybookExecutionRead(BaseModel):
    run_id: str = Field(default_factory=lambda: uuid4().hex)
    playbook_id: int
    status: str
    initiated_by: str | None = None
    started_at: datetime
    finished_at: datetime | None
    message: str

    class Config:
        from_attributes = True<|MERGE_RESOLUTION|>--- conflicted
+++ resolved
@@ -112,110 +112,11 @@
 
 
 class AgentProfileUpdate(BaseModel):
-<<<<<<< HEAD
-    model_config = ConfigDict(extra="forbid")
-
     name: str | None = None
-    email: EmailStr | None = None
-=======
-    name: str | None = None
->>>>>>> 9c38d1e3
     role: AgentRole | None = None
     active: bool | None = None
 
 
-<<<<<<< HEAD
-class LoginRequest(BaseModel):
-    email: EmailStr
-    password: str
-
-
-class LoginResponse(BaseModel):
-    session_id: str
-    agent_id: int
-    mfa_required: bool
-    expires_at: datetime
-    session_timeout_seconds: int
-    recovery_codes_remaining: int
-
-
-class MFAVerificationRequest(BaseModel):
-    session_id: str
-    code: str
-    method: Literal["totp", "recovery"] = "totp"
-
-
-class RecoveryInitiateRequest(BaseModel):
-    email: EmailStr
-
-
-class RecoveryInitiateResponse(BaseModel):
-    email: EmailStr
-    issued_at: datetime
-    recovery_codes: list[str]
-
-
-class RecoveryCompleteRequest(BaseModel):
-    email: EmailStr
-    code: str
-
-
-class PaymentMethodCreate(BaseModel):
-    provider: PaymentProvider
-    customer_reference: str
-    payment_method_nonce: str
-    guest_email: EmailStr | None = None
-    metadata: dict[str, Any] | None = None
-
-
-class PaymentMethodRead(BaseModel):
-    id: int
-    provider: PaymentProvider
-    customer_reference: str
-    guest_email: EmailStr
-    status: PaymentMethodStatus
-    created_at: datetime
-
-    class Config:
-        from_attributes = True
-
-
-class PaymentAuthorizationRequest(BaseModel):
-    method: PaymentMethodCreate
-    amount_minor: int = Field(ge=0)
-    currency: str = Field(min_length=3, max_length=3)
-    capture_on_check_in: bool = True
-    metadata: dict[str, Any] | None = None
-
-
-class PaymentIntentRead(BaseModel):
-    id: int
-    provider: PaymentProvider
-    amount_minor: int
-    currency_code: str
-    status: PaymentIntentStatus
-    provider_reference: str
-    created_at: datetime
-    captured_at: datetime | None
-
-    class Config:
-        from_attributes = True
-
-
-class InvoiceRead(BaseModel):
-    id: int
-    amount_minor: int
-    currency_code: str
-    status: InvoiceStatus
-    issued_at: datetime
-    due_at: datetime | None
-
-    class Config:
-        from_attributes = True
-
-
-=======
->>>>>>> 9c38d1e3
 class ReservationCreate(BaseModel):
     property_id: int
     guest_name: str
