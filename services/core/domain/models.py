--- conflicted
+++ resolved
@@ -5,11 +5,7 @@
 from datetime import datetime, timezone
 
 from enum import Enum
-<<<<<<< HEAD
-from typing import Any
-=======
 from typing import Iterable
->>>>>>> 9c38d1e3
 
 from sqlalchemy import (
     Boolean,
@@ -108,16 +104,10 @@
 
     housekeeping_tasks: Mapped[list["HousekeepingTask"]] = relationship("HousekeepingTask", back_populates="assigned_agent")
     credentials: Mapped["AgentCredential | None"] = relationship(
-<<<<<<< HEAD
-        "AgentCredential",
-        back_populates="agent",
-        uselist=False,
-=======
         "AgentCredential", back_populates="agent", uselist=False, cascade="all, delete-orphan"
     )
     sessions: Mapped[list["AuthSession"]] = relationship(
         "AuthSession", back_populates="agent", cascade="all, delete-orphan"
->>>>>>> 9c38d1e3
     )
 
 
@@ -125,13 +115,8 @@
     __tablename__ = "agent_credentials"
 
     agent_id: Mapped[int] = mapped_column(ForeignKey("agents.id"), primary_key=True)
-<<<<<<< HEAD
-    password_hash: Mapped[str] = mapped_column(String(255), nullable=False)
-    mfa_secret: Mapped[str | None] = mapped_column(String(64), nullable=True)
-=======
     password_hash: Mapped[str] = mapped_column(Text, nullable=False, default="")
     mfa_secret: Mapped[str | None] = mapped_column(String(80), nullable=True)
->>>>>>> 9c38d1e3
     mfa_enrolled: Mapped[bool] = mapped_column(Boolean, nullable=False, default=False)
     _recovery_codes: Mapped[str] = mapped_column("recovery_codes", Text, nullable=False, default="[]")
     failed_attempts: Mapped[int] = mapped_column(Integer, nullable=False, default=0)
@@ -150,38 +135,16 @@
             data = json.loads(self._recovery_codes or "[]")
         except json.JSONDecodeError:
             return []
-<<<<<<< HEAD
-        return [str(item) for item in data]
-
-    @recovery_codes.setter
-    def recovery_codes(self, value: list[str]) -> None:
-        self._recovery_codes = json.dumps(list(value))
-=======
         return [str(item) for item in data if isinstance(item, str)]
 
     @recovery_codes.setter
     def recovery_codes(self, values: Iterable[str]) -> None:
         self._recovery_codes = json.dumps([str(item) for item in values])
->>>>>>> 9c38d1e3
 
 
 class AuthSession(Base):
     __tablename__ = "auth_sessions"
 
-<<<<<<< HEAD
-    id: Mapped[str] = mapped_column(String(64), primary_key=True)
-    agent_id: Mapped[int] = mapped_column(ForeignKey("agents.id"), nullable=False)
-    created_at: Mapped[datetime] = mapped_column(DateTime, nullable=False, default=datetime.utcnow)
-    last_active_at: Mapped[datetime] = mapped_column(DateTime, nullable=False, default=datetime.utcnow)
-    expires_at: Mapped[datetime] = mapped_column(DateTime, nullable=False)
-    mfa_verified_at: Mapped[datetime | None] = mapped_column(DateTime, nullable=True)
-    revoked_at: Mapped[datetime | None] = mapped_column(DateTime, nullable=True)
-    ip_address: Mapped[str | None] = mapped_column(String(64), nullable=True)
-    user_agent: Mapped[str | None] = mapped_column(String(160), nullable=True)
-    method: Mapped[str | None] = mapped_column(String(40), nullable=True)
-
-    agent: Mapped[Agent] = relationship("Agent")
-=======
     id: Mapped[str] = mapped_column(String(120), primary_key=True)
     agent_id: Mapped[int] = mapped_column(ForeignKey("agents.id"), nullable=False)
     created_at: Mapped[datetime] = mapped_column(DateTime, nullable=False, default=datetime.utcnow)
@@ -193,7 +156,6 @@
     user_agent: Mapped[str | None] = mapped_column(String(160), nullable=True)
 
     agent: Mapped[Agent] = relationship("Agent", back_populates="sessions")
->>>>>>> 9c38d1e3
 
 
 class PermissionDefinition(Base):
